--- conflicted
+++ resolved
@@ -331,20 +331,15 @@
 
     data_out = np.copy(data)    # do not alter input data
     mask_idx = mask.nonzero()
-<<<<<<< HEAD
+
+    if mask_idx[0].size == 0:
+        raise ValueError('all items in data is masked')
+
     for x in zip(*mask_idx):
         X = np.array([[max(x[i]-1,0), min(x[i]+2,data.shape[i])] for i in range(len(data.shape))])
         goodpix = ~mask[X]
-=======
-
-    if mask_idx[0].size == 0:
-        raise ValueError('all items in data is masked')
-
-    for j, i in zip(*mask_idx):
-        y0, y1 = max(j - 1, 0), min(j + 2, data.shape[0])
-        x0, x1 = max(i - 1, 0), min(i + 2, data.shape[1])
-        goodpix = ~mask[y0:y1, x0:x1]
->>>>>>> 4442c73c
+
+
         if not np.any(goodpix):
             warnings.warn('The masked pixel at "{}" is completely '
                           'surrounded by (connected) masked pixels, '
